using HiddenFiles
using Test

@testset "HiddenFiles.jl" begin
    randpath(path_len::Integer = 64) = String(rand(Char, path_len))  # this path shouldn't exist

    @static if Sys.isunix()
        function mk_temp_dot_file(parent::String = tempdir())
            tmp_hidden = joinpath(parent, '.' * basename(tempname()))
            touch(tmp_hidden)
            return tmp_hidden
        end

        p, p′ = mk_temp_dot_file(), mk_temp_dot_file(homedir())

        @testset "HiddenFiles.jl—General UNIX" begin
            @test ishidden(p)
            @test !ishidden(homedir())
            @test_throws Union{Base.IOError, SystemError} HiddenFiles.ishidden("~/$(basename(p′))")
            @test HiddenFiles.ishidden(expanduser("~/$(basename(p′))"))
        end

        @static if Sys.isapple()
            @testset "HiddenFiles.jl—macOS" begin
                # Case 1: Dot directories and files
                @test ishidden(p)
                @test !ishidden(homedir())

                # Case 2: UNIX-specific directories
                # TODO: complete this case
<<<<<<< HEAD
                @test HiddenFiles.ishidden("/bin")
                @test HiddenFiles.ishidden("/dev")
                @test HiddenFiles.ishidden("/dev")
                @test HiddenFiles.ishidden("/etc")
                @test HiddenFiles.ishidden("/sbin")
                @test HiddenFiles.ishidden("/sbin")
                @test HiddenFiles.ishidden("/tmp")
                @test HiddenFiles.ishidden("/usr")
                @test HiddenFiles.ishidden("/var")
                @test HiddenFiles._isinvisible_macos_item_info("/bin")
                @test HiddenFiles._isinvisible_macos_item_info("/dev")
                @test HiddenFiles._isinvisible_macos_item_info("/dev")
                @test HiddenFiles._isinvisible_macos_item_info("/etc")
                @test HiddenFiles._isinvisible_macos_item_info("/sbin")
                @test HiddenFiles._isinvisible_macos_item_info("/sbin")
                @test HiddenFiles._isinvisible_macos_item_info("/tmp")
                @test HiddenFiles._isinvisible_macos_item_info("/usr")
                @test HiddenFiles._isinvisible_macos_item_info("/var")
                @test !HiddenFiles._isinvisible_macos_item_info("/bin/bash")
=======
                @test HiddenFiles.ishidden("/bin/")
                @test HiddenFiles.ishidden("/dev/")
                @test HiddenFiles.ishidden("/usr/")
                @test !HiddenFiles.ishidden("/tmp/")
>>>>>>> 3c1e6571

                # Case 3: Explicitly hidden files and directories
                @test HiddenFiles._isinvisible_st_flags("/Volumes")
                @test ishidden("/Volumes")
<<<<<<< HEAD
                @test !HiddenFiles._isinvisible_st_flags(p′)
                
=======
                @test !HiddenFiles._isinvisible(p′)

>>>>>>> 3c1e6571
                # Case 4: Packages and bundles
                @test !ishidden("/System/Applications/Utilities/Terminal.app")
                @test ishidden("/System/Applications/Utilities/Terminal.app/Contents")
                @test ishidden("/System/Applications/Utilities/Terminal.app/Contents/../../Terminal.app/Contents")
                @test ishidden("/////System/Applications/Utilities/Terminal.app/Contents/../Contents")
                @test ishidden("/System/Applications/Utilities/Terminal.app/Contents/../Contents///MacOS////../MacOS/../../Contents/MacOS/Terminal///")
                @test !ishidden("/")
                @test ishidden("/System/Applications/Utilities/Terminal.app/Contents/")  # This should be the same as above, as we expand all paths using realpath
                @test !HiddenFiles._ispackage_or_bundle("/System/Applications/Utilities/Terminal.app/Contents/")
                @test HiddenFiles._exists_inside_package_or_bundle("/System/Applications/Utilities/Terminal.app/Contents/")
<<<<<<< HEAD
                @test !HiddenFiles._exists_inside_package_or_bundle("/bin")
                @test !HiddenFiles._exists_inside_package_or_bundle("/tmp")
                f = String(rand(Char, 32))  # this path shouldn't exist
=======
                @test !HiddenFiles._exists_inside_package_or_bundle("/bin/")
                f = randpath()
>>>>>>> 3c1e6571
                cfstr_nonexistent = HiddenFiles._cfstring_create_with_cstring(f)
                @test_throws Exception HiddenFiles._mditem_create(cfstr_nonexistent)
                encoding_mode_nonexistent = 0x1c000101  # this encoding mode should not exist
                @test_throws Exception HiddenFiles._cfstring_create_with_cstring(
                    "Julia", encoding_mode_nonexistent
                )
                cfstr = HiddenFiles._cfstring_create_with_cstring(@__FILE__)
                mditem = HiddenFiles._mditem_create(cfstr)
                cfattr_nonexistent = HiddenFiles._cfstring_create_with_cstring("kMDItemNonexistentAttributeName")
                @test_throws Exception HiddenFiles._mditem_copy_attribute(
                    mditem, cfattr_nonexistent
                )
            end
        elseif Sys.isbsd()
            # TODO: should we not only support FreeBSD?  Are we testing on other BSD systems?  OpenBSD?
            @testset "HiddenFiles.jl—FreeBSD" begin
                @test ishidden(p)
                @test !HiddenFiles._isinvisible_st_flags(p)
                @test ishidden(p′)
                @test !HiddenFiles._isinvisible_st_flags(p′)
                @test !ishidden(homedir())
                @test !ishidden("/bin/")
                @test !ishidden("/dev/")
                @test !ishidden("/usr/")
                @test !ishidden("/mnt/")
                @test !ishidden("/tmp/")
            end
        else
            @testset "HiddenFiles.jl—UNIX excluding macOS" begin
                @test ishidden(p)
                @test ishidden(p′)
                @test !ishidden(homedir())
                @test !ishidden("/bin/")
                @test !ishidden("/dev/")
                @test !ishidden("/usr/")
                @test !ishidden("/mnt/")
                @test !ishidden("/tmp/")
            end
        end

        rm(p)
        rm(p′)
    elseif Sys.iswindows()
        @testset "HiddenFiles.jl—Windows" begin
            @test !ishidden("C:\\Windows\\system32\\")
            @test !ishidden("C:\\Windows\\explorer.exe")
            @test !ishidden("C:\\Windows\\system32\\rundll32.exe")
            @test !ishidden("C:\\Temp\\")
            @test ishidden("C:\\ProgramData")
            @test ishidden("C:\\ProgramData\\Desktop")
            @test !ishidden("C:\\ProgramData\\Package Cache")
        end
    else
        @testset "HiddenFiles.jl—Else branch (invalid OS)" begin
            # TODO
            @test false
        end
    end

    @testset "HiddenFiles.jl—Path Handling (PathStruct)" begin
        @static if Sys.isunix()
            bin_rp = Sys.islinux() ? "/usr/bin" : "/bin"

            @test HiddenFiles.PathStruct("/bin", bin_rp) isa HiddenFiles.PathStruct
            @test HiddenFiles.PathStruct("/../bin", bin_rp) isa HiddenFiles.PathStruct
            @test_throws HiddenFiles.InvalidRealPathError HiddenFiles.PathStruct(
                "/bin", "/../bin"
            )
            @test HiddenFiles.PathStruct("/../bin").realpath == bin_rp
            @test HiddenFiles.PathStruct(".").path == "."

        elseif Sys.iswindows()
            @test HiddenFiles.PathStruct("C:\\", "C:\\") isa HiddenFiles.PathStruct
            @test HiddenFiles.PathStruct("C:\\..\\", "C:\\") isa HiddenFiles.PathStruct
            @test_throws HiddenFiles.InvalidRealPathError HiddenFiles.PathStruct(
                "C:\\", "C:\\..\\"
            )
        else
            # TODO
            @test false
        end

        f = randpath()
        # Julia < 1.3 throws a SystemError when `realpath` fails
        @test_throws Union{Base.IOError, SystemError} HiddenFiles.PathStruct(f)
        @test_throws Union{Base.IOError, SystemError} HiddenFiles.PathStruct(f, "")
        # ishidden calls to PathStruct
        @test_throws Union{Base.IOError, SystemError} ishidden(f)
    end

    @testset "HiddenFiles.jl—Directory references" begin
        d = homedir()
        @test HiddenFiles.ishidden(".")
        @test HiddenFiles.ishidden(joinpath(d, "."))
        @test HiddenFiles.ishidden(joinpath(d, "..", "."))
        @test HiddenFiles.ishidden("..")
        @test HiddenFiles.ishidden(joinpath(d, ".."))
    end
end<|MERGE_RESOLUTION|>--- conflicted
+++ resolved
@@ -28,7 +28,6 @@
 
                 # Case 2: UNIX-specific directories
                 # TODO: complete this case
-<<<<<<< HEAD
                 @test HiddenFiles.ishidden("/bin")
                 @test HiddenFiles.ishidden("/dev")
                 @test HiddenFiles.ishidden("/dev")
@@ -36,6 +35,7 @@
                 @test HiddenFiles.ishidden("/sbin")
                 @test HiddenFiles.ishidden("/sbin")
                 @test HiddenFiles.ishidden("/tmp")
+                # @test !HiddenFiles.ishidden("/tmp/")  # Is this hidden or not?  See ec15fd77
                 @test HiddenFiles.ishidden("/usr")
                 @test HiddenFiles.ishidden("/var")
                 @test HiddenFiles._isinvisible_macos_item_info("/bin")
@@ -48,23 +48,13 @@
                 @test HiddenFiles._isinvisible_macos_item_info("/usr")
                 @test HiddenFiles._isinvisible_macos_item_info("/var")
                 @test !HiddenFiles._isinvisible_macos_item_info("/bin/bash")
-=======
-                @test HiddenFiles.ishidden("/bin/")
-                @test HiddenFiles.ishidden("/dev/")
-                @test HiddenFiles.ishidden("/usr/")
-                @test !HiddenFiles.ishidden("/tmp/")
->>>>>>> 3c1e6571
 
                 # Case 3: Explicitly hidden files and directories
                 @test HiddenFiles._isinvisible_st_flags("/Volumes")
                 @test ishidden("/Volumes")
-<<<<<<< HEAD
                 @test !HiddenFiles._isinvisible_st_flags(p′)
-                
-=======
                 @test !HiddenFiles._isinvisible(p′)
 
->>>>>>> 3c1e6571
                 # Case 4: Packages and bundles
                 @test !ishidden("/System/Applications/Utilities/Terminal.app")
                 @test ishidden("/System/Applications/Utilities/Terminal.app/Contents")
@@ -75,17 +65,12 @@
                 @test ishidden("/System/Applications/Utilities/Terminal.app/Contents/")  # This should be the same as above, as we expand all paths using realpath
                 @test !HiddenFiles._ispackage_or_bundle("/System/Applications/Utilities/Terminal.app/Contents/")
                 @test HiddenFiles._exists_inside_package_or_bundle("/System/Applications/Utilities/Terminal.app/Contents/")
-<<<<<<< HEAD
                 @test !HiddenFiles._exists_inside_package_or_bundle("/bin")
                 @test !HiddenFiles._exists_inside_package_or_bundle("/tmp")
-                f = String(rand(Char, 32))  # this path shouldn't exist
-=======
-                @test !HiddenFiles._exists_inside_package_or_bundle("/bin/")
-                f = randpath()
->>>>>>> 3c1e6571
+                f = randpath()  # This path shouldn't exist
                 cfstr_nonexistent = HiddenFiles._cfstring_create_with_cstring(f)
                 @test_throws Exception HiddenFiles._mditem_create(cfstr_nonexistent)
-                encoding_mode_nonexistent = 0x1c000101  # this encoding mode should not exist
+                encoding_mode_nonexistent = 0x1c000101  # This encoding mode should not exist
                 @test_throws Exception HiddenFiles._cfstring_create_with_cstring(
                     "Julia", encoding_mode_nonexistent
                 )
