module HiddenFiles

export ishidden

"""
```julia
ishidden(f::AbstractString)
```

Check if a file or directory is hidden.

On Unix-like systems, a file or directory is hidden if it starts with a full stop/period (`U+002e`).  On Windows systems, this function will parse file attributes to determine if the given file or directory is hidden.

!!! note
    Directory references (i.e., `.` or `..`) are always hidden.  To check if the underlying path is hidden, you should run `ishidden` on its `realpath`.

!!! note
    On Unix-like systems, in order to correctly determine if the file begins with a full stop, we must first expand the path to its real path.

!!! note
    On operating systems deriving from BSD (i.e., *BSD, macOS), this function will also check the `st_flags` field from `stat` to check if the `UF_HIDDEN` flag has been set.

!!! note
    On macOS, any file or directory within a [package](https://developer.apple.com/library/archive/documentation/CoreFoundation/Conceptual/CFBundles/DocumentPackages/DocumentPackages.html) or a [bundle](https://developer.apple.com/library/archive/documentation/CoreFoundation/Conceptual/CFBundles/AboutBundles/AboutBundles.html) will also be considered hidden.

!!! note
    There may be some UNIX-specific system directories in macOS that are not yet classified as hidden ([#18](https://github.com/jakewilliami/HiddenFiles.jl/pull/18)).

!!! note
    Mount points on ZFS are not yet classified as hidden ([#20](https://github.com/jakewilliami/HiddenFiles.jl/pull/20)).
"""
ishidden

include("docs.jl")
include("path.jl")

@static if Sys.isunix()
    include("utils/zfs.jl")
    if iszfs()  # @static breaks here # ZFS
        error("not yet implemented")
        _ishidden_zfs(ps::PathStruct) = error("not yet implemented")
        _ishidden = _ishidden_zfs
    end

    # Trivial Unix check
    _isdotfile(f::AbstractString) = startswith(basename(f), '.')

    # Check dotfiles, but also account for ZFS
    _ishidden_unix(ps::PathStruct) =
        _isdotfile(ps.realpath) || (iszfs() && _ishidden_zfs(ps))

    @static if Sys.isbsd()  # BDS-related; this is true for macOS as well
        # https://developer.apple.com/library/archive/documentation/System/Conceptual/ManPages_iPhoneOS/man2/chflags.2.html
        # https://opensource.apple.com/source/xnu/xnu-4570.41.2/bsd/sys/stat.h.auto.html
        # https://www.freebsd.org/cgi/man.cgi?query=chflags&sektion=2
        const UF_HIDDEN = 0x00008000

        # https://developer.apple.com/library/archive/documentation/System/Conceptual/ManPages_iPhoneOS/man2/stat.2.html
        # http://docs.libuv.org/en/v1.x/fs.html#c.uv_stat_t
        const ST_FLAGS_STAT_OFFSET = 0x15
        function _st_flags(f::AbstractString)
            statbuf = Vector{UInt32}(undef, ccall(:jl_sizeof_stat, Int32, ()))

            # int stat(const char *restrict path, struct stat *restrict buf);
            # int stat(const char * restrict path, struct stat * restrict sb);
            i = ccall(:jl_stat, Int32, (Cstring, Ptr{Cvoid}), f, statbuf)
            iszero(i) || Base.uv_error("_st_flags($(repr(f)))", i)

            # st_flags offset is at index 11, or 21 in 32-bit
            return statbuf[ST_FLAGS_STAT_OFFSET]
        end

        # https://github.com/dotnet/runtime/blob/5992145db2cb57956ee444aa0f0c2f3f85ee3673/src/native/libs/System.Native/pal_io.c#L219
        # https://github.com/davidkaya/corefx/blob/4fd3d39f831f3e14f311b0cdc0a33d662e684a9c/src/System.IO.FileSystem/src/System/IO/FileStatus.Unix.cs#L88
<<<<<<< HEAD
        _isinvisible_st_flags(f::AbstractString) = (_st_flags(f) & UF_HIDDEN) == UF_HIDDEN    
        
        _ishidden_bsd_related(f::AbstractString) = _ishidden_unix(f) || _isinvisible_st_flags(f)
=======
        _isinvisible(f::AbstractString) = (_st_flags(f) & UF_HIDDEN) == UF_HIDDEN

        _ishidden_bsd_related(ps::PathStruct) =
            _ishidden_unix(ps) || _isinvisible(ps.realpath)
>>>>>>> 3c1e6571
    end

    @static if Sys.isapple()  # macOS/Darwin
        include("utils/darwin.jl")

        ###=== Hidden Files and Directories: Simplifying the User Experience ===##
        ##=== https://developer.apple.com/library/archive/documentation/FileManagement/Conceptual/FileSystemProgrammingGuide/FileSystemOverview/FileSystemOverview.html#//apple_ref/doc/uid/TP40010672-CH2-SW7 ===#

        #=== Case 1: Dot directories and files ===#
        # Any file or directory whose name starts with a period (`.`) character is hidden
        # automatically.  This convention is taken from UNIX, which used it to hide system
        # scripts and other special types of files and directories.  Two special directories
        # in this category are the `.` and `..` directories, which are references to the
        # current and parent directories respectively.  This case is handled by _ishidden_unix

        #=== Case 2: UNIX-specific directories ===#
        # The directories in this category are inherited from traditional UNIX installations.
        # They are an important part of the system’s BSD layer but are more useful to
        # software developers than end users. Some of the more important directories that
        # are hidden include:
        #   - `/bin`—Contains essential command-line binaries. Typically, you execute
        #            these binaries from command-line scripts.
        #   - `/dev`—Contains essential device files, such as mount points for attached
        #            hardware.
        #   - `/etc`—Contains host-specific configuration files.
        #   - `/sbin`—Contains essential system binaries.
        #   - `/tmp`—Contains temporary files created by apps and the system.
<<<<<<< HEAD
        #   - `/usr`—Contains non-essential command-line binaries, libraries, header files, and other data.
        #   - `/var`—Contains log files and other files whose content is variable. (Log files are typically viewed using the Console app.)
        _issystemdir(f::AbstractString) = false # TODO
        
        # This _isinvisible function seems to capture some cases (e.g., `/tmp`) that the other _isinvisible function does not
        function _isinvisible_macos_item_info(f::AbstractString, str_encoding::Unsigned = CF_STRING_ENCODING, path_style::Integer = K_CF_URL_POSIX_PATH_STYLE)
            cfstr = _cfstring_create_with_cstring(f, str_encoding)
            url_ref = _cf_url_create_with_file_system_path(cfstr, isdir(f))
            item_info = _ls_copy_item_info_for_url(url_ref, K_IS_INVISIBLE)
            return !iszero(item_info[1] & K_IS_INVISIBLE)
        end
        
        
        #=== Case 3: Explicitly hidden files and directories ===#
        # The Finder may hide specific files or directories that should not be accessed directly by the user.  The most notable example of 
        # this is the /Volumes directory, which contains a subdirectory for each mounted disk in the local file system from the command line. 
        # (The Finder provides a different user interface for accessing local disks.)  In macOS 10.7 and later, the Finder also hides the
        # `~/Library` directory—that is, the `Library` directory located in the user’s home directory.
        # 
        # This case is handled by `_isinvisible_st_flags`.
        
        
=======
        #   - `/usr`—Contains non-essential command-line binaries, libraries, header files,
        #            and other data.
        #   - `/var`—Contains log files and other files whose content is variable. (Log
        #            files are typically viewed using the Console app.)
        # TODO
        _issystemfile(f::AbstractString) = false

        #=== Case 3: Explicitly hidden files and directories ===#
        # The Finder may hide specific files or directories that should not be accessed
        # directly by the user.  The most notable example of this is the /Volumes directory,
        # which contains a subdirectory for each mounted disk in the local file system
        # from the command line.  (The Finder provides a different user interface for
        # accessing local disks.)  In macOS 10.7 and later, the Finder also hides the
        # `~/Library` directory—that is, the `Library` directory located in the user’s
        # home directory.  This case is handled by `_isinvisible`.

>>>>>>> 3c1e6571
        #=== Case 4: Packages and bundles ===#
        # Packages and bundles are directories that the Finder presents to the user as if
        # they were files.  Bundles hide the internal workings of executables such as apps
        # and just present a single entity that can be moved around the file system easily.
        # Similarly, packages allow apps to implement complex document formats consisting
        # of multiple individual files while still presenting what appears to be a single
        # document to the user.

        # https://developer.apple.com/documentation/coreservices/kmditemcontenttypetree
        const K_MDITEM_CONTENT_TYPE_TREE = _cfstring_create_with_cstring("kMDItemContentTypeTree")

        # https://superuser.com/questions/1739420/
        # https://stackoverflow.com/a/9858910/12069968
        # https://github.com/osquery/osquery/blob/598983db97459f858e7a9cc5c731409ffc089b48/osquery/tables/system/darwin/extended_attributes.cpp#L111-L144
        # https://github.com/objective-see/ProcInfo/blob/ec51090fcf741a9e045dd3e5119cb5cc8750efd3/procInfo/Binary.m#L121-L172
        # NOTE: this function will fail if you give it f as "/"
        function _k_mditem_content_type_tree(
            f::AbstractString, str_encoding::Unsigned = CF_STRING_ENCODING
        )
            cfstr = _cfstring_create_with_cstring(f, str_encoding)
            mditem = _mditem_create(cfstr)
            mdattrs = _mditem_copy_attribute(mditem, K_MDITEM_CONTENT_TYPE_TREE)
            # TODO: release/free mditem
            cfarr_len = _cfarray_get_count(mdattrs)
            content_types = String[]
            for i in 0:(cfarr_len - 1)
                attr = _cfarray_get_value_at_index(mdattrs, i)
                if attr != C_NULL #&& !iszero(_cfstring_get_length(attr))
                    push!(content_types, _string_from_cf_string(attr, str_encoding))
                end
            end
            return content_types
            # TODO: release/free mdattrs
        end

        # https://stackoverflow.com/a/12233785
        # Bundles: https://developer.apple.com/library/archive/documentation/CoreFoundation/Conceptual/CFBundles/AboutBundles/AboutBundles.html
        # Packages: https://developer.apple.com/library/archive/documentation/CoreFoundation/Conceptual/CFBundles/DocumentPackages/DocumentPackages.html
        const PKG_BUNDLE_TYPES = (
            "com.apple.package", "com.apple.bundle", "com.apple.application-bundle"
        )
        _ispackage_or_bundle(f::AbstractString) =
            any(t ∈ PKG_BUNDLE_TYPES for t in _k_mditem_content_type_tree(f))

        # If a file or directory exists inside a package or bundle, then it is hidden.
        # Packages or bundles themselves are not necessarily hidden.
        function _exists_inside_package_or_bundle(f::AbstractString)
            # This function necessitates that f has is modified with the realpath function,
            # as if it hasn't, it is possible that f has a trailing slash, meaning its
            # dirname is still itself
            f = dirname(f)

            # We can't check the root directory, as this doesn't have any metadata
            # information, so _k_mditem_content_type_tree will fail.  Otherwise, we start
            # at the parent directory of the given file, and check if any of its parents
            # are packages or bundles.
            while f != "/"
                _ispackage_or_bundle(f) && return true
                f = dirname(f)
            end
            return false
        end

        #=== All macOS cases ===#
<<<<<<< HEAD
        _ishidden_macos(f::AbstractString) = _ishidden_bsd_related(f) || _issystemdir(f) || _isinvisible_macos_item_info(f) || _exists_inside_package_or_bundle(f)
=======
        _ishidden_macos(ps::PathStruct) =
            _ishidden_bsd_related(ps) ||
            _issystemfile(ps.path) ||
            _exists_inside_package_or_bundle(ps.realpath)
>>>>>>> 3c1e6571
        _ishidden = _ishidden_macos
    elseif Sys.isbsd()  # BSD; this excludes macOS through control flow (as macOS is checked for first)
        _ishidden_bsd(ps::PathStruct) = _ishidden_bsd_related(ps)
        _ishidden = _ishidden_bsd
    else  # General UNIX
        _ishidden = _ishidden_unix
    end
elseif Sys.iswindows()
    # https://docs.microsoft.com/en-us/windows/win32/fileio/file-attribute-constants
    # https://github.com/SublimeText/Pywin32/blob/753322f9ac4b943c2c04ddd88605e68bc742dbb4/lib/x32/win32/lib/win32con.py#L2128-L2129
    # https://github.com/retep998/winapi-rs/blob/5b1829956ef645f3c2f8236ba18bb198ca4c2468/src/um/winnt.rs#L4081-L4082
    const FILE_ATTRIBUTE_HIDDEN = 0x2
    const FILE_ATTRIBUTE_SYSTEM = 0x4

    function _ishidden_windows(ps::PathStruct)
        # https://docs.microsoft.com/en-gb/windows/win32/api/fileapi/nf-fileapi-getfileattributesa
        # DWORD GetFileAttributesA([in] LPCSTR lpFileName);
        f_attrs = ccall(:GetFileAttributesA, UInt32, (Cstring,), ps.realpath)

        # https://stackoverflow.com/a/1343643/12069968
        # https://stackoverflow.com/a/14063074/12069968
        return !iszero(f_attrs & (FILE_ATTRIBUTE_HIDDEN | FILE_ATTRIBUTE_SYSTEM))
    end
    _ishidden = _ishidden_windows
else
    _ishidden(f::AbstractString) = error("hidden files for this OS need to be defined")
end

# Check if the file is actually a directory reference to the current or parent directory
_isdirref(f::AbstractString) = basename(f) ∈ (".", "..")  # see issue #24

# Each OS branch defines its own _ishidden function.  In the main ishidden function,
# we check construct our PathStruct object to pass around to the branch's _ishidden
# function to use as the function necessitates
function ishidden(f::AbstractString)
    ps = PathStruct(f; err_prefix = :ishidden)
    return _isdirref(ps.path) || _ishidden(ps)
end

end  # end module<|MERGE_RESOLUTION|>--- conflicted
+++ resolved
@@ -72,16 +72,9 @@
 
         # https://github.com/dotnet/runtime/blob/5992145db2cb57956ee444aa0f0c2f3f85ee3673/src/native/libs/System.Native/pal_io.c#L219
         # https://github.com/davidkaya/corefx/blob/4fd3d39f831f3e14f311b0cdc0a33d662e684a9c/src/System.IO.FileSystem/src/System/IO/FileStatus.Unix.cs#L88
-<<<<<<< HEAD
-        _isinvisible_st_flags(f::AbstractString) = (_st_flags(f) & UF_HIDDEN) == UF_HIDDEN    
-        
-        _ishidden_bsd_related(f::AbstractString) = _ishidden_unix(f) || _isinvisible_st_flags(f)
-=======
-        _isinvisible(f::AbstractString) = (_st_flags(f) & UF_HIDDEN) == UF_HIDDEN
-
-        _ishidden_bsd_related(ps::PathStruct) =
-            _ishidden_unix(ps) || _isinvisible(ps.realpath)
->>>>>>> 3c1e6571
+        _isinvisible_st_flags(f::AbstractString) = (_st_flags(f) & UF_HIDDEN) == UF_HIDDEN
+        _isinvisible_st_flags(ps::PathStruct) = _isinvisible_st_flags(ps.realpath)
+        _ishidden_bsd_related(ps::PathStruct) = _ishidden_unix(ps) || _isinvisible_st_flags(ps)
     end
 
     @static if Sys.isapple()  # macOS/Darwin
@@ -109,11 +102,14 @@
         #   - `/etc`—Contains host-specific configuration files.
         #   - `/sbin`—Contains essential system binaries.
         #   - `/tmp`—Contains temporary files created by apps and the system.
-<<<<<<< HEAD
-        #   - `/usr`—Contains non-essential command-line binaries, libraries, header files, and other data.
-        #   - `/var`—Contains log files and other files whose content is variable. (Log files are typically viewed using the Console app.)
-        _issystemdir(f::AbstractString) = false # TODO
-        
+        #   - `/usr`—Contains non-essential command-line binaries, libraries, header files,
+        #            and other data.
+        #   - `/var`—Contains log files and other files whose content is variable. (Log
+        #            files are typically viewed using the Console app.)
+        # TODO
+        _issystemdir(f::AbstractString) = false
+        _issystemdir(ps::PathStruct) = _issystemdir(ps.realpath)
+
         # This _isinvisible function seems to capture some cases (e.g., `/tmp`) that the other _isinvisible function does not
         function _isinvisible_macos_item_info(f::AbstractString, str_encoding::Unsigned = CF_STRING_ENCODING, path_style::Integer = K_CF_URL_POSIX_PATH_STYLE)
             cfstr = _cfstring_create_with_cstring(f, str_encoding)
@@ -121,24 +117,8 @@
             item_info = _ls_copy_item_info_for_url(url_ref, K_IS_INVISIBLE)
             return !iszero(item_info[1] & K_IS_INVISIBLE)
         end
-        
-        
-        #=== Case 3: Explicitly hidden files and directories ===#
-        # The Finder may hide specific files or directories that should not be accessed directly by the user.  The most notable example of 
-        # this is the /Volumes directory, which contains a subdirectory for each mounted disk in the local file system from the command line. 
-        # (The Finder provides a different user interface for accessing local disks.)  In macOS 10.7 and later, the Finder also hides the
-        # `~/Library` directory—that is, the `Library` directory located in the user’s home directory.
-        # 
-        # This case is handled by `_isinvisible_st_flags`.
-        
-        
-=======
-        #   - `/usr`—Contains non-essential command-line binaries, libraries, header files,
-        #            and other data.
-        #   - `/var`—Contains log files and other files whose content is variable. (Log
-        #            files are typically viewed using the Console app.)
-        # TODO
-        _issystemfile(f::AbstractString) = false
+        _isinvisible_macos_item_info(ps::PathStruct, str_encoding::Unsigned = CF_STRING_ENCODING, path_style::Integer = K_CF_URL_POSIX_PATH_STYLE) =
+            _isinvisible_macos_item_info(ps.realpath, str_encoding, path_style)
 
         #=== Case 3: Explicitly hidden files and directories ===#
         # The Finder may hide specific files or directories that should not be accessed
@@ -147,9 +127,10 @@
         # from the command line.  (The Finder provides a different user interface for
         # accessing local disks.)  In macOS 10.7 and later, the Finder also hides the
         # `~/Library` directory—that is, the `Library` directory located in the user’s
-        # home directory.  This case is handled by `_isinvisible`.
-
->>>>>>> 3c1e6571
+        # home directory.
+        #
+        # This case is handled by `_isinvisible_st_flags`.
+
         #=== Case 4: Packages and bundles ===#
         # Packages and bundles are directories that the Finder presents to the user as if
         # they were files.  Bundles hide the internal workings of executables such as apps
@@ -212,16 +193,15 @@
             end
             return false
         end
+        _exists_inside_package_or_bundle(ps::PathStruct) =
+            _exists_inside_package_or_bundle(ps.realpath)
 
         #=== All macOS cases ===#
-<<<<<<< HEAD
-        _ishidden_macos(f::AbstractString) = _ishidden_bsd_related(f) || _issystemdir(f) || _isinvisible_macos_item_info(f) || _exists_inside_package_or_bundle(f)
-=======
         _ishidden_macos(ps::PathStruct) =
             _ishidden_bsd_related(ps) ||
-            _issystemfile(ps.path) ||
-            _exists_inside_package_or_bundle(ps.realpath)
->>>>>>> 3c1e6571
+            _issystemdir(ps) ||
+            _isinvisible_macos_item_info(ps) ||
+            _exists_inside_package_or_bundle(ps)
         _ishidden = _ishidden_macos
     elseif Sys.isbsd()  # BSD; this excludes macOS through control flow (as macOS is checked for first)
         _ishidden_bsd(ps::PathStruct) = _ishidden_bsd_related(ps)
